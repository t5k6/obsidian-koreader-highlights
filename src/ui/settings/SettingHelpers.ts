--- conflicted
+++ resolved
@@ -102,61 +102,6 @@
   get: () => string,
   set: (path: string) => void | Promise<void>,
 ) {
-<<<<<<< HEAD
-	const setting = new Setting(container).setName(cfg.label).setDesc(cfg.desc);
-
-	setting.addText((t) => {
-		const val = cfg.get() || DEFAULT_HIGHLIGHTS_FOLDER;
-		t.setValue(val);
-		t.inputEl.style.width = "100%";
-
-		t.inputEl.addEventListener("blur", async () => {
-			let v = cfg.isExternal
-				? t.getValue().trim()
-				: toVaultRelPath(t.getValue());
-
-			if (!v && !cfg.requireFolder) {
-				await cfg.setAndSave("");
-				return;
-			}
-
-			if (!v) v = DEFAULT_HIGHLIGHTS_FOLDER;
-
-			if (cfg.requireFolder && v && !app.vault.getFolderByPath(v)) {
-				await app.vault.createFolder(v).catch((e) => {
-					new Notice("Could not create folder – see console.", 6000);
-					console.error(e);
-				});
-			}
-
-			await cfg.setAndSave(v);
-			t.setValue(v);
-		});
-	});
-
-	// --- Suggestions ---
-	const textInput = setting.controlEl.querySelector("input")!;
-	new FolderSuggest(app, plugin, textInput, (s) => {
-		textInput.value = s;
-		textInput.dispatchEvent(new Event("blur"));
-	});
-
-	// --- Optional external picker ---
-	if (cfg.isExternal) {
-		setting.addButton((b) =>
-			b
-				.setIcon("folder-open")
-				.setTooltip("Browse…")
-				.onClick(async () => {
-					const dir = await pickDirectory();
-					if (dir) {
-						await cfg.setAndSave(dir);
-						textInput.value = dir;
-					}
-				}),
-		);
-	}
-=======
   const setting = new Setting(container)
     .setName(name)
     .setDesc(desc)
@@ -185,7 +130,6 @@
         }
       }),
   );
->>>>>>> 5022bc7d
 }
 
 export function stringArraySetting(
