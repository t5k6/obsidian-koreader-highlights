--- conflicted
+++ resolved
@@ -90,17 +90,10 @@
 
 /*  badges */
 .duplicate-badge {
-<<<<<<< HEAD
 	font-size: 0.75rem;
 	padding: 4px 8px;
 	border-radius: 4px;
 	font-weight: 500;
-=======
-    font-size: 0.75rem;
-    padding: 4px 8px;
-    border-radius: 4px;
-    font-weight: 500;
->>>>>>> 5022bc7d
 }
 
 .duplicate-badge-exact {
@@ -127,7 +120,6 @@
 }
 
 .mod-button {
-<<<<<<< HEAD
 	padding: 12px;
 	border-radius: 6px;
 	display: flex;
@@ -136,16 +128,6 @@
 	gap: 8px;
 	width: 100%;
 	transition: transform 0.15s;
-=======
-    padding: 12px;
-    border-radius: 6px;
-    display: flex;
-    flex-direction: column;
-    align-items: center;
-    gap: 8px;
-    width: 100%;
-    transition: transform 0.15s;
->>>>>>> 5022bc7d
 }
 
 .mod-button:hover:not(.mod-disabled) {
@@ -164,13 +146,8 @@
 }
 
 .mod-disabled {
-<<<<<<< HEAD
 	opacity: 0.5;
 	cursor: not-allowed;
-=======
-    opacity: 0.5;
-    cursor: not-allowed;
->>>>>>> 5022bc7d
 }
 
 /* Message and File Path */
@@ -304,7 +281,6 @@
 }
 
 /* Style for the code block container rendered by MarkdownRenderer */
-<<<<<<< HEAD
 .koreader-template-preview-modal .template-preview-code-block
 	.markdown-rendered
 	pre {
@@ -312,16 +288,6 @@
 	overflow: auto;
 	margin-top: 0.5rem;
 	/* Padding and other styles are usually handled by the theme's pre/code styling */
-=======
-.koreader-template-preview-modal
-    .template-preview-code-block
-    .markdown-rendered
-    pre {
-    max-height: 40vh;
-    overflow: auto;
-    margin-top: 0.5rem;
-    /* Padding and other styles are usually handled by the theme's pre/code styling */
->>>>>>> 5022bc7d
 }
 
 /* ─────────────────────────────────────────────────────────────────── */
